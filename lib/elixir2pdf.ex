defmodule Elixir2pdf do
  @moduledoc """
  Elixir2pdf is a simple Elixir wrapper for ErlGuten, a Erlang PDF generation application.
  See README.md for a general overview.
  """

  @doc """
  Starts a new PDF process and returns a process identifier (pid).
  """
  def new do
    :eg_pdf.new
  end

  @doc """
  Creates a new page and returns a process identifier (pid). Any subsequent activity will occur
  on the new page. Note: Elixir2pdf.new/0 takes care of this, so it is not necessary for the
  first page.

  ## Parameters
  - `pid` - the process identifier of the current PDF process.
  """
  def set_new_page(pid) do
    page_no = pid |> :eg_pdf.new_page
    pid |> :eg_pdf.set_page(page_no)
    pid
  end

  def set_pagesize(pid, pagesize) do
    pid |> :eg_pdf.set_pagesize(pagesize)
    pid
  end

  def set_pagesize(pid, width, height) do
    pid |> :eg_pdf.set_pagesize(width, height)
    pid
  end

  @doc """
<<<<<<< HEAD
=======
  Set the PDF page size to a predefined preset size, for example `:a4`.
  A number of common papersizes are supported. A complete enumeration of predefined sizes
  can be checked [here](https://github.com/kennellroxco/erlguten/blob/master/src/eg_pdf.erl#L210).

  ## Parameters
  - `pagesize` - Predefined page size atom.
  """
  def set_pagesize(pid, pagesize) do
    pid |> :eg_pdf.set_pagesize(pagesize)
    pid
  end

  @doc """
  Set the PDF page size to the specified width and height

  ## Parameters
  - `width` - Page width
  - `height` - Page height
  """
  def set_pagesize(pid, width, height) do
    pid |> :eg_pdf.set_pagesize(width, height)
    pid
  end

  @doc """
>>>>>>> 2b5f2fa5
  Sets the font that will apply to all text that follows.

  ## Parameters
  - `pid` - the process identifier of the current PDF process.
  - `font` - a tuple containing the name of the font in `string` format and the font size in `integer` format. See
  the FONTS.md documentation for a list of available fonts.
  - `color` - name of font color in `atom` format. See the COLORS.md documentation for a list of
  available colors. Default is `:black`.
  """
  def set_font(pid, font, color \\ :black) do
    {name, size} = font
    pid |> :eg_pdf.set_fill_color(color)
    pid |> :eg_pdf.set_font(name |> String.to_charlist, size)
    pid
  end

  @doc """
  Adds text to a PDF process at a given coordinate. See the README.md file for
  additional detail on how PDF document navigation works.

  ## Parameters
  - `pid` - the process identifier of the current PDF process.
  - `x` - the horizontal coordinate point in `integer` format.
  - `y` - the vertical coordinate point in `integer` format.
  - `text` - the actual text to be added in `string` format.
  """
  def text(pid, x, y, text) do
    pid |> :eg_pdf.begin_text
    pid |> :eg_pdf.set_text_pos(x, y)
    pid |> :eg_pdf.text(text |> String.to_charlist)
    pid |> :eg_pdf.end_text
    pid
  end

  @doc """
  Adds text to a PDF process at a given coordinate with right-hand justification.

  ## Parameters
  - `pid` - the process identifier of the current PDF process.
  - `set_font` - a tuple containing the name and font size of the current font set
  (i.e. {"Helvetica", 8}).
  - `x` - the horizontal coordinate point where the text will end in `integer` format.
  - `y` - the vertical coordinate point in `integer` format.
  - `text` - the actual text to be added in `string` format.
  """
  def right_aligned_text(pid, set_font, x, y, text) do
    {name, size} = set_font
    text   = text |> String.to_charlist
    name   = name |> String.to_charlist
    length = pid  |> :eg_pdf.get_string_width(name, size, text)
    x      = x - length

    pid |> :eg_pdf.begin_text
    pid |> :eg_pdf.set_text_pos(x, y)
    pid |> :eg_pdf.text(text)
    pid |> :eg_pdf.end_text
    pid
  end

  @doc """
  Adds text to a PDF process that is centered between the two horizontal coordinate points given.

  ## Parameters
  - `pid` - the process identifier of the current PDF process.
  - `x1` - the starting horizontal coordinate point in `integer` format.
  - `x2` - the ending horizontal coordinate point in `integer` format.
  - `y` - the vertical coordinate point in `integer` format.
  - `set_font` - a tuple containing the name and font size of the current font set
  (i.e. {"Helvetica", 8}).
  - `text` - the actual text to be added in `string` format.
  """
  def center_aligned_text(pid, x1, x2, y, set_font, text) do
    {name, size} = set_font
    text   = text |> String.to_charlist
    name   = name |> String.to_charlist
    length = pid  |> :eg_pdf.get_string_width(name, size, text)
    start  = (x2 - x1)
             |> Kernel.-(length)
             |> Kernel./(2)
             |> Kernel.+(x1)
             |> round

    pid |> :eg_pdf.begin_text
    pid |> :eg_pdf.set_text_pos(start, y)
    pid |> :eg_pdf.text(text)
    pid |> :eg_pdf.end_text
    pid
  end

  @doc """
  Draws a line between the two coordinate points given.

  ## Parameters
  - `pid` - the process identifier of the current PDF process.
  - `from` - a tuple containing the `x` and `y` coordinate points of the start of a
  line (i.e. {0, 0}).
  - `to` - a tuple containing the `x` and `y` coordinate points of the end of a
  line (i.e. {72, 72}).
  - `width` - the desired thickness of the line in `integer` or `float` format.
  - `color` - name of line color in `atom` format. See the COLORS.md documentation for a list of
  available colors. Default is `:black`.
  """
  def draw_line(pid, from, to, width, color \\ :black) do
    pid |> :eg_pdf.set_stroke_color(color)
    pid |> :eg_pdf.set_line_width(width)
    pid |> :eg_pdf.line(from, to)
    pid
  end

  @doc """
  Draws a rectangle starting at a given basepoint of a given size.

  ## Parameters
  - `pid` - the process identifier of the current PDF process.
  - `basepoint` - a tuple containing the coordinate points where the bottom-left corder of the rectangle
  will be located (i.e. {0, 0}).
  - `size` - a tuple containing the width and height dimensions of the image (i.e. {64, 89}).
  - `width` - the desired thickness of the line in `integer` or `float` format.
  - `color` - name of line color in `atom` format. See the COLORS.md documentation for a list of
  available colors. Default is `:black`.
  """
  def draw_rectangle(pid, basepoint, size, width, color \\ :black) do
    pid |> :eg_pdf.set_stroke_color(color)
    pid |> :eg_pdf.set_line_width(width)
    pid |> :eg_pdf.rectangle(basepoint, size, :stroke)
    pid
  end

  @doc """
  Inserts an image into the PDF from a given path.

  ## Parameters
  - `pid` - the process identifier of the current PDF process.
  - `path` - path where the image file is located in `string` format (i.e. "./example.jpg").
  - `basepoint` - a tuple containing the coordinate points where the bottom-left corder of the image
  will be located (i.e. {0, 0}).
  - `size` - a tuple containing the width and height dimensions of the image (i.e. {64, 89}).
  """
  def insert_image(pid, path, basepoint, size) do
    pid |> :eg_pdf.image(path |> String.to_charlist, basepoint, size)
    pid
  end

  @doc """
  Exports the PDF binary data.

  ## Parameters
  - `pid` - the process identifier of the current PDF process.
  """
  def export(pid) do
    {pdf, _} = pid |> :eg_pdf.export
    pdf
  end

  @doc """
  Exports the PDF process to a PDF file at the given path.

  ## Parameters
  - `pid` - the process identifier of the current PDF process.
  - `path` - path where the generated PDF file will be saved in `string` format (i.e. "./example.pdf").
  """
  def export(pid, path) do
    {pdf, _} = pid |> :eg_pdf.export
    File.write("#{path}", pdf)
    pid
  end

  @doc """
  Exports the PDF process to binary data.

  ## Parameters
  - `pid` - the process identifier of the current PDF process.
  """
  def export(pid) do
    {pdf, _} = pid |> :eg_pdf.export
    pdf
  end

  @doc """
  Deletes the PDF process at the given identifier.

  ## Parameters
  - `pid` - the process identifier of the current PDF process.
  """
  def close(pid) do
    pid |> :eg_pdf.delete
  end
end<|MERGE_RESOLUTION|>--- conflicted
+++ resolved
@@ -36,8 +36,6 @@
   end
 
   @doc """
-<<<<<<< HEAD
-=======
   Set the PDF page size to a predefined preset size, for example `:a4`.
   A number of common papersizes are supported. A complete enumeration of predefined sizes
   can be checked [here](https://github.com/kennellroxco/erlguten/blob/master/src/eg_pdf.erl#L210).
@@ -63,7 +61,6 @@
   end
 
   @doc """
->>>>>>> 2b5f2fa5
   Sets the font that will apply to all text that follows.
 
   ## Parameters
